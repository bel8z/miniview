--- conflicted
+++ resolved
@@ -151,7 +151,6 @@
         return self.buf[0..self.len];
     }
 
-<<<<<<< HEAD
     fn supported(self: FileInfo) !bool {
         const dot = std.mem.lastIndexOfScalar(u16, self.buf[0..self.len], '.') orelse return false;
         const ext = self.buf[dot..self.len];
@@ -173,8 +172,6 @@
     }
 };
 
-=======
->>>>>>> 33c903c7
 const app = struct {
     const Command = enum(u32) {
         Open = 1,
